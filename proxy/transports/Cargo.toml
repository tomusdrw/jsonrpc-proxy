--- conflicted
+++ resolved
@@ -6,19 +6,10 @@
 [dependencies]
 cli-params = { path = "../cli-params" }
 # TODO [ToDr] feature-gate transports.
-<<<<<<< HEAD
-jsonrpc-core = "13.1"
-jsonrpc-http-server = "13.1"
-jsonrpc-ipc-server = "13.1"
-jsonrpc-pubsub = "13.1"
-jsonrpc-tcp-server = "13.1"
-jsonrpc-ws-server = "13.1"
-=======
-jsonrpc-core = "10.1"
-jsonrpc-http-server = "10.1"
-jsonrpc-ipc-server = "10.1"
+jsonrpc-core = "13.2"
+jsonrpc-http-server = "13.2"
+jsonrpc-ipc-server = "13.2"
 jsonrpc-pubsub = "13.2"
-jsonrpc-tcp-server = "10.1"
-jsonrpc-ws-server = "10.1"
->>>>>>> 8c68d6c5
+jsonrpc-tcp-server = "13.2"
+jsonrpc-ws-server = "13.2"
 log = "0.4"