[package]
name = "ws-upstream"
version = "0.1.0"
authors = ["Tomasz Drwięga <tomusdrw@gmail.com>"]

[dependencies]
cli-params = { path = "../../proxy/cli-params" }
<<<<<<< HEAD
jsonrpc-core = "13.1"
jsonrpc-pubsub = "13.1"
=======
jsonrpc-core = "10.1"
jsonrpc-pubsub = "13.2"
>>>>>>> 8c68d6c5
log = "0.4"
serde_json = "1.0"
tokio = "0.1"
upstream = { path = "../upstream" }
websocket = { version = "0.23", default-features = false, features = ["async"] }<|MERGE_RESOLUTION|>--- conflicted
+++ resolved
@@ -5,13 +5,8 @@
 
 [dependencies]
 cli-params = { path = "../../proxy/cli-params" }
-<<<<<<< HEAD
-jsonrpc-core = "13.1"
-jsonrpc-pubsub = "13.1"
-=======
-jsonrpc-core = "10.1"
+jsonrpc-core = "13.2"
 jsonrpc-pubsub = "13.2"
->>>>>>> 8c68d6c5
 log = "0.4"
 serde_json = "1.0"
 tokio = "0.1"
